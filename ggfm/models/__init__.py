--- conflicted
+++ resolved
@@ -3,12 +3,9 @@
     Mv2SameDevice, CLIP, tokenize, find_all_linear_names, load_model_pretrained, transfer_param_tograph, \
     GraphLlamaModel, GraphLlamaForCausalLM, GraphGPT_pl
 from .gpt_gnn import GPT_GNN, Classifier, Matcher, HGT, RNNModel
-<<<<<<< HEAD
-from .pt_hgnn import PT_HGNN, Classifier, Matcher, StructureMapping, GNN, RNNModel
+from .pt_hgnn import PT_HGNN, StructureMapping, GNN
 from .sgformer import SGFormer
-=======
 from .higpt import HeteroLlamaForCausalLM
->>>>>>> ad67e3c3
 from .utils import get_optimizer, LinkPredictor
 from .llaga import LLAGA
 
@@ -20,13 +17,11 @@
     'HGT',
     'RNNModel',
     'get_optimizer',
-<<<<<<< HEAD
     'gcn_conv',
     'MPNN',
     'PositionalEncoding',
     'pos_encoding',
     'graph_transformer',
-    'GTLayer',
     'GTLayer',
     'bytes_to_unicode',
     'get_pairs',
@@ -48,9 +43,7 @@
     'PT_HGNN',
     'StructureMapping',
     'SGFormer',
-=======
     'HeteroLlamaForCausalLM',
->>>>>>> ad67e3c3
     'LLAGA',
     'LinkPredictor',
 ]
